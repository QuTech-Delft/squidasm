import netsquid as ns

from squidasm.network import BackendNetwork, create_network_stacks
from squidasm.qnodeos import SubroutineHandler


_CURRENT_BACKEND = [None]


def get_running_backend(block=True):
    while True:
        backend = _CURRENT_BACKEND[0]
        if backend is not None:
            return backend
        if not block:
            return None


def get_current_nodes(block=True):
    backend = get_running_backend(block=block)
    return backend.nodes


def get_current_node_names(block=True):
    backend = get_running_backend(block=block)
    return backend.nodes.keys()


def get_current_node_ids(block=True):
    backend = get_running_backend(block=block)
    return {node_name: node.ID for node_name, node in backend.nodes.items()}


def get_node_id(name):
    current_node_ids = get_current_node_ids()
    node_id = current_node_ids.get(name)
    if node_id is None:
        raise ValueError(f"Unknown node with name {name}")
    return node_id


def get_node_name(node_id):
    current_node_ids = get_current_node_ids()
    for node_name, tmp_node_id in current_node_ids.items():
        if tmp_node_id == node_id:
            return node_name
    raise ValueError(f"Unknown node with id {node_id}")


class Backend:
    def __init__(self, node_names, node_ids=None, instr_log_dir=None, network_config=None):
        """Sets up the qmemories, nodes, connections and subroutine-handlers
        used to process NetQASM instructions.

        The Backend should be started by calling `start`, which also starts pydynaa.
        """
<<<<<<< HEAD
        network = BackendNetwork(node_names, network_config)
        self._nodes = network.nodes

=======
        self._nodes = get_nodes(
            node_names,
            node_ids=node_ids,
            network_config=network_config,
        )
>>>>>>> 3d681308
        self._subroutine_handlers = self._get_subroutine_handlers(self._nodes, instr_log_dir=instr_log_dir)

        reaction_handlers = {node_name: self._subroutine_handlers[node_name].get_epr_reaction_handler()
                             for node_name in self._nodes}

        network_stacks = create_network_stacks(
            network=network,
            reaction_handlers=reaction_handlers,
        )
        for node_name in self._nodes.keys():
            network_stack = network_stacks[node_name]
            subroutine_handler = self._subroutine_handlers[node_name]
            subroutine_handler.network_stack = network_stack

    @property
    def nodes(self):
        return self._nodes

    @property
    def subroutine_handlers(self):
        return self._subroutine_handlers

    @property
    def qmemories(self):
        return {node_name: node.qmemory for node_name, node in self.nodes.items()}

    @property
    def executioners(self):
        return {
            node_name: subroutine_handler._executioner
            for node_name, subroutine_handler in self.subroutine_handlers.items()
        }

    @staticmethod
    def _get_subroutine_handlers(nodes, instr_log_dir):
        subroutine_handlers = {}
        for node in nodes.values():
            subroutine_handler = SubroutineHandler(node, instr_log_dir=instr_log_dir)
            subroutine_handlers[node.name] = subroutine_handler
        return subroutine_handlers

    def start(self):
        """Starts the backend"""
        _put_current_backend(self)
        self._start_subroutine_handlers()
        ns.sim_run()
        _pop_current_backend()

    def _start_subroutine_handlers(self):
        for subroutine_handler in self._subroutine_handlers.values():
            subroutine_handler.start()


def _put_current_backend(backend):
    if _CURRENT_BACKEND[0] is not None:
        raise RuntimeError("Already a backend running")
    else:
        _CURRENT_BACKEND[0] = backend


def _pop_current_backend():
    _CURRENT_BACKEND[0] = None<|MERGE_RESOLUTION|>--- conflicted
+++ resolved
@@ -54,17 +54,9 @@
 
         The Backend should be started by calling `start`, which also starts pydynaa.
         """
-<<<<<<< HEAD
         network = BackendNetwork(node_names, network_config)
         self._nodes = network.nodes
 
-=======
-        self._nodes = get_nodes(
-            node_names,
-            node_ids=node_ids,
-            network_config=network_config,
-        )
->>>>>>> 3d681308
         self._subroutine_handlers = self._get_subroutine_handlers(self._nodes, instr_log_dir=instr_log_dir)
 
         reaction_handlers = {node_name: self._subroutine_handlers[node_name].get_epr_reaction_handler()
