from netqasm.sdk import EPRSocket, Qubit, ThreadSocket
from netqasm.sdk.toolbox import set_qubit_state
from squidasm.sdk import NetSquidConnection

from squidasm.sim_util import get_qubit_state


def main(app_config=None, phi=0.0, theta=0.0):
    # socket for creating an EPR pair with Bob
    bob_epr = EPRSocket("bob")

    # socket for communicating classical messages with Bob
    class_socket = ThreadSocket("alice", "bob", log_config=app_config.log_config)

    # connect to the back-end
    node_name = app_config.node_name
    if node_name is None:
        node_name = app_config.app_name

    alice = NetSquidConnection(
<<<<<<< HEAD
        app_name=app_config.app_name,
        node_name=app_config.node_name,
=======
        node_name=node_name,
>>>>>>> 79233d73
        log_config=app_config.log_config,
        epr_sockets=[bob_epr]
    )

    with alice:
        # create one EPR pair with Alice
        epr = bob_epr.create(1)[0]

        # initialize control qubit of the distributed CNOT
        ctrl_qubit = Qubit(alice)
        set_qubit_state(ctrl_qubit, phi, theta)

        # perform a local CNOT with `epr` and measure `epr`
        ctrl_qubit.cnot(epr)
        epr_meas = epr.measure()

        # let back-end execute the quantum operations above
        alice.flush()

        # send the outcome to Bob
        class_socket.send(str(epr_meas))

        # wait for Bob's measurement outcome to undo potential entanglement
        # between his EPR half and the original control qubit
        bob_meas = class_socket.recv()
        if bob_meas == "1":
            ctrl_qubit.Z()

        alice.flush()

        # ack the outcome
        class_socket.send("ACK")

        # get the combined state of Alice's control and Bob's target
        dm = get_qubit_state(ctrl_qubit, reduced_dm=False)

        return {
            'epr_meas': int(epr_meas),
            'final_state': dm.tolist(),
        }<|MERGE_RESOLUTION|>--- conflicted
+++ resolved
@@ -18,12 +18,7 @@
         node_name = app_config.app_name
 
     alice = NetSquidConnection(
-<<<<<<< HEAD
-        app_name=app_config.app_name,
-        node_name=app_config.node_name,
-=======
         node_name=node_name,
->>>>>>> 79233d73
         log_config=app_config.log_config,
         epr_sockets=[bob_epr]
     )
