from netqasm.sdk import EPRSocket
from squidasm.sdk import NetSquidConnection

from netqasm.logging import get_netqasm_logger

logger = get_netqasm_logger()


def main(app_config):
    epr_socket_alice = EPRSocket(
        remote_node_name="alice",
        epr_socket_id=0,
        remote_epr_socket_id=1
    )
    epr_socket_bob = EPRSocket(
        remote_node_name="bob",
        epr_socket_id=1,
        remote_epr_socket_id=1
    )

<<<<<<< HEAD
    charlie = NetSquidConnection(
        app_name=app_config.app_name,
        node_name=app_config.node_name,
=======
    node_name = app_config.node_name
    if node_name is None:
        node_name = app_config.app_name

    charlie = NetSquidConnection(
        node_name=node_name,
>>>>>>> 79233d73
        log_config=app_config.log_config,
        epr_sockets=[epr_socket_alice, epr_socket_bob]
    )
    with charlie:
        epr_alice = epr_socket_alice.recv()[0]
        m_alice = epr_alice.measure()

        charlie.flush()

        epr_bob = epr_socket_bob.recv()[0]
        m_bob = epr_bob.measure()

    logger.info(f"charlie:  m_alice:  {m_alice}")
    logger.info(f"charlie:  m_bob:    {m_bob}")


if __name__ == "__main__":
    main()<|MERGE_RESOLUTION|>--- conflicted
+++ resolved
@@ -18,18 +18,12 @@
         remote_epr_socket_id=1
     )
 
-<<<<<<< HEAD
-    charlie = NetSquidConnection(
-        app_name=app_config.app_name,
-        node_name=app_config.node_name,
-=======
     node_name = app_config.node_name
     if node_name is None:
         node_name = app_config.app_name
 
     charlie = NetSquidConnection(
         node_name=node_name,
->>>>>>> 79233d73
         log_config=app_config.log_config,
         epr_sockets=[epr_socket_alice, epr_socket_bob]
     )
