from netqasm.sdk import Qubit, EPRSocket
from netqasm.sdk import ThreadSocket as Socket
from netqasm.sdk.toolbox import set_qubit_state
from netqasm.output import get_new_app_logger
from squidasm.sdk import NetSquidConnection


def main(track_lines=True, app_dir=None, log_subroutines_dir=None, phi=0., theta=0.):
<<<<<<< HEAD
=======
    app_logger = get_new_app_logger(node_name="alice", log_dir=log_subroutines_dir, app_dir=app_dir)
>>>>>>> 7324c884

    # Create a socket to send classical information
    socket = Socket("alice", "bob", comm_log_dir=log_subroutines_dir, track_lines=True, app_dir=app_dir)

    # Create a EPR socket for entanglement generation
    epr_socket = EPRSocket("bob")

    # Initialize the connection to the backend
    alice = NetSquidConnection(
        name="alice",
        track_lines=track_lines,
        app_dir=app_dir,
        log_subroutines_dir=log_subroutines_dir,
        epr_sockets=[epr_socket]
    )
    with alice:
        # Create a qubit to teleport
        q = Qubit(alice)
        set_qubit_state(q, phi, theta)

        # Create EPR pairs
        epr = epr_socket.create()[0]

        # Teleport
        q.cnot(epr)
        q.H()
        m1 = q.measure()
        m2 = epr.measure()

    # Send the correction information
    m1, m2 = int(m1), int(m2)

    app_logger.log(f"m1 = {m1}")
    app_logger.log(f"m2 = {m2}")

    msg = str((m1, m2))
    socket.send(msg)

    return {'m1': m1, 'm2': m2}


if __name__ == "__main__":
    main()<|MERGE_RESOLUTION|>--- conflicted
+++ resolved
@@ -6,10 +6,7 @@
 
 
 def main(track_lines=True, app_dir=None, log_subroutines_dir=None, phi=0., theta=0.):
-<<<<<<< HEAD
-=======
     app_logger = get_new_app_logger(node_name="alice", log_dir=log_subroutines_dir, app_dir=app_dir)
->>>>>>> 7324c884
 
     # Create a socket to send classical information
     socket = Socket("alice", "bob", comm_log_dir=log_subroutines_dir, track_lines=True, app_dir=app_dir)
