from netqasm.sdk import Qubit
from netqasm.sdk import ThreadSocket as Socket
from squidasm.sdk import NetSquidConnection
from netqasm.logging import get_netqasm_logger

from shared.myfuncs import custom_recv, custom_measure

logger = get_netqasm_logger()


def main(app_config=None):
    socket = Socket("bob", "alice", log_config=app_config.log_config)

    # Initialize the connection to the backend
    node_name = app_config.node_name
    if node_name is None:
        node_name = app_config.app_name

    bob = NetSquidConnection(
<<<<<<< HEAD
        app_name=app_config.app_name,
        node_name=app_config.node_name,
=======
        node_name=node_name,
>>>>>>> 79233d73
        log_config=app_config.log_config
    )
    with bob:
        q = Qubit(bob)
        custom_measure(q)

    socket.recv()
    custom_recv(socket)


if __name__ == "__main__":
    main()<|MERGE_RESOLUTION|>--- conflicted
+++ resolved
@@ -17,12 +17,7 @@
         node_name = app_config.app_name
 
     bob = NetSquidConnection(
-<<<<<<< HEAD
-        app_name=app_config.app_name,
-        node_name=app_config.node_name,
-=======
         node_name=node_name,
->>>>>>> 79233d73
         log_config=app_config.log_config
     )
     with bob:
