--- conflicted
+++ resolved
@@ -84,16 +84,11 @@
     """Electron measurement time in nanoseconds."""
 
     @classmethod
-<<<<<<< HEAD
-    def perfect_config(cls) -> NVQDeviceConfig:
-        """Create a configuration for a device without any noise or errors."""
-=======
     def perfect_config(cls, num_qubits: int = 100) -> NVQDeviceConfig:
         """
         Create a configuration for a device without any noise or errors.
         :param num_qubits: number of qubits in the device.
         """
->>>>>>> 44acb17b
         # get default config
         cfg = NVQDeviceConfig()
         # gate execution times
