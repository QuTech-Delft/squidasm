--- conflicted
+++ resolved
@@ -32,12 +32,12 @@
     def check_messages(
         self, messages: List[str], message_times: List[float], expected_delay=0.0
     ):
-        self.assertEqual(len(self.result_register.rec_classical_msg), len(messages))
+        self.assertEqual(len(self.result_register.received), len(messages))
         for rec_msg, msg_time, msg in zip(
-            self.result_register.rec_classical_msg, message_times, messages
+            self.result_register.received, message_times, messages
         ):
-            self.assertAlmostEqual(rec_msg[0], msg_time + expected_delay, delta=1e-21)
-            self.assertEqual(msg, rec_msg[1])
+            self.assertAlmostEqual(rec_msg.time, msg_time + expected_delay, delta=1e-21)
+            self.assertEqual(msg, rec_msg.msg)
 
 
 class TestInstantCLink(TestCLinkBase):
@@ -55,34 +55,17 @@
 
         run(network, {"Alice": alice, "Bob": bob})
 
-<<<<<<< HEAD
         self.check_messages(messages, message_times)
 
     def test_2_same_time_ordering(self):
         network_cfg = create_test_network("instant", InstantCLinkConfig())
         network = self.builder.build(network_cfg)
-=======
-        self.assertEqual(len(self.result_register.received), len(messages))
-        for rec_msg, msg_time, msg in zip(
-            self.result_register.received, message_times, messages
-        ):
-            self.assertAlmostEqual(rec_msg.time, msg_time, delta=1e-21)
-            self.assertEqual(msg, rec_msg.msg)
->>>>>>> 44acb17b
 
         messages = ["hi", "hello", "good day", "how are you doing"]
         message_times = [1, 1, 1, 1]
 
-<<<<<<< HEAD
-        alice = AliceProtocol(self.result_register, messages, message_times)
-        bob = BobProtocol(self.result_register)
-=======
-class TestDefaultCLink(unittest.TestCase):
-    def setUp(self) -> None:
-        ns.sim_reset()
-        self.builder = get_test_network_builder()
-        self.result_register = ClassicalMessageEventRegistration()
->>>>>>> 44acb17b
+        alice = ClassicalSenderProtocol("Bob", self.result_register, messages, message_times)
+        bob = ClassicalReceiverProtocol("Alice", self.result_register)
 
         run(network, {"Alice": alice, "Bob": bob})
 
@@ -96,8 +79,8 @@
         message_times = [1, 1, 1, 3, 3, 3]
         expected_times = [2, 2, 2, 3, 3, 3]
 
-        alice = AliceProtocol(self.result_register, messages, message_times)
-        bob = BobProtocol(self.result_register, listen_delay=2)
+        alice = ClassicalSenderProtocol("Bob", self.result_register, messages, message_times)
+        bob = ClassicalReceiverProtocol("Alice", self.result_register, listen_delay=2)
 
         run(network, {"Alice": alice, "Bob": bob})
 
@@ -105,6 +88,14 @@
 
 
 class TestDefaultCLink(TestCLinkBase, unittest.TestCase):
+    def setUp(self) -> None:
+        ns.sim_reset()
+        self.builder = get_test_network_builder()
+        self.result_register = ClassicalMessageEventRegistration()
+
+    def tearDown(self) -> None:
+        pass
+
     def test_1_delay(self):
         delay = 2030.3
         network_cfg = create_test_network("default", DefaultCLinkConfig(delay=delay))
@@ -120,16 +111,7 @@
 
         run(network, {"Alice": alice, "Bob": bob})
 
-<<<<<<< HEAD
         self.check_messages(messages, message_times, expected_delay=delay)
-=======
-        self.assertEqual(len(self.result_register.received), len(messages))
-        for rec_msg, msg_time, msg in zip(
-            self.result_register.received, message_times, messages
-        ):
-            self.assertAlmostEqual(rec_msg.time, msg_time + delay, delta=1e-21)
-            self.assertEqual(msg, rec_msg.msg)
->>>>>>> 44acb17b
 
     def test_2_length(self):
         length = 203
@@ -150,7 +132,6 @@
 
         run(network, {"Alice": alice, "Bob": bob})
 
-<<<<<<< HEAD
         self.check_messages(messages, message_times, expected_delay=delay)
 
     def test_3_delayed_listen(self):
@@ -162,20 +143,14 @@
         message_times = [1, 1, 1, 3, 3, 3]
         expected_times = [2, 2, 2, 3 + delay, 3 + delay, 3 + delay]
 
-        alice = AliceProtocol(self.result_register, messages, message_times)
-        bob = BobProtocol(self.result_register, listen_delay=2)
+        alice = ClassicalSenderProtocol(
+            "Bob", self.result_register, messages, message_times
+        )
+        bob = ClassicalReceiverProtocol("Alice", self.result_register, listen_delay=2)
 
         run(network, {"Alice": alice, "Bob": bob})
 
         self.check_messages(messages, expected_times)
-=======
-        self.assertEqual(len(self.result_register.received), len(messages))
-        for rec_msg, msg_time, msg in zip(
-            self.result_register.received, message_times, messages
-        ):
-            self.assertAlmostEqual(rec_msg.time, msg_time + delay, delta=1e-21)
-            self.assertEqual(msg, rec_msg.msg)
->>>>>>> 44acb17b
 
 
 if __name__ == "__main__":
