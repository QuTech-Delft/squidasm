--- conflicted
+++ resolved
@@ -14,19 +14,8 @@
 packages = squidasm
 include_package_data = True
 install_requires = 
-<<<<<<< HEAD
     pydynaa >=0.3, <1.0
     netsquid >=1.0.6, <2.0
-=======
-    click >=8.0, <9.0
-    numpy >=1.22, <1.23
-    scipy >=1.8, <1.9
-    pydantic >=1.8.2, < 2.0
-    pydynaa >=0.3, <1.0
-    netsquid >=1.0.6, <2.0
-    netsquid-magic >=12.1.1, <13.0.0
-    bitarray >=2.8.0, <3.0.0
->>>>>>> b8f1c9b4
     netsquid-nv >=8.0, <9.0
     #netsquid-netbuilder >=0.0.1
     #netsquid-magic >=12.1.1, <13.0.0
@@ -34,6 +23,7 @@
     numpy >=1.22, <1.23
     scipy >=1.8, <1.9
     pydantic >=1.8.2, <2.0.0
+    bitarray >=2.8.0, <3.0.0
     netqasm >=0.11.2
     pytest >=7.1, <8.0
 
