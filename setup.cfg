--- conflicted
+++ resolved
@@ -18,15 +18,9 @@
     numpy >=1.22, <1.23
     scipy >=1.8, <1.9
     pydantic >=1.8.2, < 2.0
-<<<<<<< HEAD
-    pydynaa >=0.3, <1.0
+    pydynaa >=0.3, <2.0
     netsquid >=1.1.2, <2.0
     netsquid-magic >=12.2.1, <13.0.0
-=======
-    pydynaa >=0.3, <2.0
-    netsquid >=1.0.6, <2.0
-    netsquid-magic >=12.1.1, <13.0.0
->>>>>>> f5af1f30
     bitarray >=2.8.0, <3.0.0
     netsquid-nv >=8.0, <9.0
     netqasm >=0.11.2
